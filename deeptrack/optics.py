''' Imaging features through optical systems

Any feature can be viewed through an optical system. The current image
will be regarded as a map of the complex field.

Contains
--------
Optics
    Base abstract class for optical devices.

OpticsBranch
    Special feature for imaging features.

OpticalDevice
    Implementation of Optics. Handles incoherent fields.

'''

import numpy as np
from deeptrack.features import Feature
from deeptrack.image import Image

from scipy.interpolate import RectBivariateSpline


class Microscope(Feature):

    __distributed__ = False

    def __init__(self, sample, objective, *args, **kwargs):
        super().__init__(*args, sample=sample, objective=objective, **kwargs)

    def get(self, image, sample=None, objective=None):

        list_of_scatterers = sample.resolve(**objective.properties.current_value_dict())
        
        sample_volume, limits = create_volume(list_of_scatterers)
        


        sample_volume = Image(sample_volume)
        sample_volume.append({"limits": limits, "metric": "quantum_yield"})

        for scatterer in list_of_scatterers:
            sample_volume.properties += scatterer.properties

        imaged_sample = objective.resolve(sample_volume)


        # Merge with input
        if not image:
            return imaged_sample

        if not isinstance(image, list):
            image = [image]
        
        for i in range(len(image)):
            image[i] += imaged_sample
            image[i].properties += imaged_sample.properties

        
        return image


class Optics(Feature):

    def __init__(self,
                *args,
                 NA=0.7,
                 wavelength=0.66e-6,
                 magnification=1,
                 resolution=(1e-6, 1e-6, 1e-6),
                 refractive_index_medium=1.33,
                 upscale=2,
                 padding=(10, 10, 10, 10),
                 output_region=(None, None, None, None),
                 **kwargs):

        auxiliary_dict = {"voxel_size": self.get_voxel_size}

        super().__init__(
            auxiliary_dict,
            *args,
            NA=NA,
            wavelength=wavelength,
            refractive_index_medium=refractive_index_medium,
            magnification=magnification,
            resolution=resolution,
            upscale=upscale,
            padding=padding,
            output_region=output_region,
            **kwargs
        )

    def get_voxel_size(self):

        resolution = self.properties["resolution"].current_value
        magnification = self.properties["magnification"].current_value

        if not isinstance(resolution, (list, tuple, np.ndarray)) or len(resolution) == 1:
            resolution = (resolution,) * 3
        elif len(resolution) == 2:
            resolution = (*resolution, np.min(resolution))

        return np.array(resolution) / magnification

    def pupil(self, shape,
              NA=None,
              wavelength=None,
              refractive_index_medium=None,
              voxel_size=None,
              defocus=None,
              upscale=None,
              **kwargs):
        ''' Calculates pupil function

        Parameters
        ----------
        shape
            The shape of the pupil function
        kwargs
            The current values of the properties of the optical device
        '''
        shape = np.array(shape) 

        upscaled_shape = shape*upscale
        # Pupil radius
        R = NA / wavelength * np.array(voxel_size)[:2]

        x_radius = R[0] * upscaled_shape[0]
        y_radius = R[1] * upscaled_shape[1]

        x = (np.linspace(-(upscaled_shape[0] / 2), upscaled_shape[0] / 2 - 1, upscaled_shape[0])) / x_radius + 1e-8
        y = (np.linspace(-(upscaled_shape[1] / 2), upscaled_shape[1] / 2 - 1, upscaled_shape[1])) / y_radius + 1e-8

        W, H = np.meshgrid(y, x)
        RHO = W**2 + H**2
<<<<<<< HEAD


        pupil_correction = (1 - NA**2 / refractive_index_medium**2 * RHO)
        correction_is_positive = pupil_correction > 0
        pupil_correction[~correction_is_positive] = 0

=======
        RHO[RHO > 1] = 1
>>>>>>> e7be87b6
        pupil = (RHO < 1) * 1.0
        
        # Defocus
        z_shift = (2 * np.pi * refractive_index_medium / wavelength * voxel_size[2] * defocus
                   * np.sqrt(1 - (NA / refractive_index_medium * RHO)**2))


        # Downsample the upsampled pupil
        if upscale > 1:
            pupil = np.reshape(pupil, (shape[0], upscale, shape[1], upscale)).mean(axis=(3, 1))
            z_shift = np.reshape(z_shift, (shape[0], upscale, shape[1], upscale)).mean(axis=(3, 1))

        pupil = pupil * np.exp(1j * z_shift)

        pupil[np.isnan(pupil)] = 0

        pupil[np.isinf(pupil)] = 0
        
        return pupil

    def _pad_volume(self, volume, limits=None, padding=None, output_region=None, **kwargs):
        
        new_limits = np.array(limits)
        output_region = np.array(output_region) 

<<<<<<< HEAD

        return np.fft.fftshift(pupil)
=======
        new_limits[0, 0] -= padding[0]
        new_limits[0, 1] += padding[1]
        new_limits[1, 0] -= padding[2]
        new_limits[1, 1] += padding[3]
>>>>>>> e7be87b6

        # Replace None entries with current limit
        output_region[0] = output_region[0] or new_limits[0, 0]
        output_region[1] = output_region[1] or new_limits[0, 1]
        output_region[2] = output_region[2] or new_limits[1, 0]
        output_region[3] = output_region[3] or new_limits[1, 1]

        for i in range(2):
            new_limits[i, :] = (
                np.min([new_limits[i, 0], output_region[i]]),
                np.max([new_limits[i, 1], output_region[i + 2]]),
                )

        new_volume = np.zeros(np.diff(new_limits, axis=1)[:, 0].astype(np.int32))

        old_region = limits - new_limits
        new_volume[
            old_region[0, 0]:old_region[0, 0] + limits[0, 1] - limits[0, 0],
            old_region[1, 0]:old_region[1, 0] + limits[1, 1] - limits[1, 0],
            old_region[2, 0]:old_region[2, 0] + limits[2, 1] - limits[2, 0]
        ] = volume

        return new_volume, new_limits

    def __call__(self, sample):
        return Microscope(sample, self)



class Fluorescence(Optics):
    '''Optical device for incoherent light

    Stores optical parameters and convolves images with pupil functions.
    Treats the input image as an incoherent field. The output image is
    as such,

    .. math :: |image|^2 * |pupil|^2

    evaluated using the fourier transform.

    Parameters
    ----------
    NA
        The NA of the limiting aperatur
    wavelength
        The wavelength of the scattered light in meters
    voxel_size
        The pixel to meter conversion ratio
    refractive_index_medium
        The refractive index of the medium
    defocus
        The distance from the focal plane in meters
    upscale
        Upscales the pupil function for a more accurate result.
    ROI
        The region of the image to output (x,y,width,height). Default
        None returns entire image.
    '''
    
    def get(self, illuminated_volume, **kwargs):
        ''' Convolves the image with a pupil function
        '''
        
        limits = get_property(illuminated_volume, "limits")
        padded_volume, limits = self._pad_volume(illuminated_volume, limits=limits, **kwargs)

        z_limits = limits[2, :]

        output_image = Image(np.zeros((*padded_volume.shape[0:2], 1)))

        index_iterator = range(padded_volume.shape[2])
        z_iterator = np.linspace(z_limits[0], z_limits[1], num=padded_volume.shape[2], endpoint=False)


        for i, z in zip(index_iterator, z_iterator):
            image = padded_volume[:, :, i]

            if (image == 0).all():
                continue
            pupil = self.pupil(image.shape, defocus=z, **kwargs)
            psf = np.square(np.abs(np.fft.ifft2(pupil)))
        
            optical_transfer_function = np.fft.fft2(psf)

            fourier_field = np.fft.fft2(image)
            convolved_fourier_field = fourier_field * optical_transfer_function

            # TODO: fft does not propagate properties correctly
            field = Image(np.fft.ifft2(convolved_fourier_field))

            # Discard remaining imaginary part (should be 0 up to rounding error)
            field = np.real(field)

            output_image[:, :, 0] += field
        output_region = np.array(kwargs.get("output_region", (None, None, None, None)))

        output_region[0] = None if output_region[0] is None else int(output_region[0] - limits[0, 0])
        output_region[1] = None if output_region[1] is None else int(output_region[1] - limits[1, 0])
        output_region[2] = None if output_region[2] is None else int(output_region[2] - limits[0, 0])
        output_region[3] = None if output_region[3] is None else int(output_region[3] - limits[1, 0])
        output_image = output_image[output_region[0]:output_region[2], output_region[1]:output_region[3]]
        output_image.properties = illuminated_volume.properties
        return output_image


    

# HELPER FUNCTIONS
def get_property(feature, key, default=None):
    for property in feature.properties:
        if key in property:
            return property[key]
    return default


def get_position(feature, mode="center", return_z=False):

    num_outputs = 2 + return_z

    if mode == "corner":
        shift = (np.array(feature.shape) - 1)/ 2
    else:
        shift = np.array((num_outputs))

    position = get_property(feature, "position")

    if position is None:
        return position

    if len(position) == 3:
        if return_z:
            return position - shift
        else:
            return position[0:2] - shift[0:2]

    elif len(position) == 2:
        if return_z:
            return np.array([position[0], position[1], get_property(feature, "z", 0)]) - shift
        else:
            return position - shift[0:2]

    return position

def create_volume(list_of_scatterers, **kwargs):
    
    if not isinstance(list_of_scatterers, list):
        list_of_scatterers = [list_of_scatterers]
    volume = np.zeros((1, 1, 1))

    # x, y, z limits of the volume
    limits = np.array(((0, 1), (0, 1), (0, 1)))
    
    for scatterer in list_of_scatterers:

        

        padded_scatterer = Image(np.pad(scatterer, [(2, 2), (2, 2), (0, 0)], 'constant', constant_values=0))
        padded_scatterer.properties = scatterer.properties
        scatterer = padded_scatterer

        shape = np.array(scatterer.shape)


        position = get_position(scatterer, mode="corner", return_z=True)

        if position is None:
            RuntimeWarning("Optical device received a feature without a position property. It will be ignored.")
            continue

        x_pos = position[0] + np.arange(scatterer.shape[0]) 
        y_pos = position[1] + np.arange(scatterer.shape[1]) 

        target_x_pos = np.round(x_pos)
        target_y_pos = np.round(y_pos)

        for z in range(scatterer.shape[2]):
            scatterer_spline = RectBivariateSpline(x_pos, y_pos, scatterer[:, :, z])
            scatterer[1:-1, 1:-1, z] = scatterer_spline(target_x_pos[1:-1], target_y_pos[1:-1])

        position = np.round(position)
        new_limits = np.zeros(limits.shape, dtype=np.int32)
        for i in range(3):
            new_limits[i, :] = (
                np.min([limits[i, 0], position[i]]),
                np.max([limits[i, 1], position[i] + shape[i]]),
                )
            
        if not (np.array(new_limits) == np.array(limits)).all():
            new_volume = np.zeros(np.diff(new_limits, axis=1)[:, 0].astype(np.int32))
            old_region = limits - new_limits
            new_volume[
                old_region[0, 0]:old_region[0, 0] + limits[0, 1] - limits[0, 0],
                old_region[1, 0]:old_region[1, 0] + limits[1, 1] - limits[1, 0],
                old_region[2, 0]:old_region[2, 0] + limits[2, 1] - limits[2, 0]
            ] = volume
            volume = new_volume
            limits = new_limits

        within_volume_position = position - limits[:, 0]

        # NOTE: Maybe shouldn't be additive.
        volume[
            int(within_volume_position[0]):int(within_volume_position[0] + shape[0]),
            int(within_volume_position[1]):int(within_volume_position[1] + shape[1]),
            int(within_volume_position[2]):int(within_volume_position[2] + shape[2])
            ] += scatterer

    return volume, limits<|MERGE_RESOLUTION|>--- conflicted
+++ resolved
@@ -135,16 +135,7 @@
 
         W, H = np.meshgrid(y, x)
         RHO = W**2 + H**2
-<<<<<<< HEAD
-
-
-        pupil_correction = (1 - NA**2 / refractive_index_medium**2 * RHO)
-        correction_is_positive = pupil_correction > 0
-        pupil_correction[~correction_is_positive] = 0
-
-=======
         RHO[RHO > 1] = 1
->>>>>>> e7be87b6
         pupil = (RHO < 1) * 1.0
         
         # Defocus
@@ -170,15 +161,10 @@
         new_limits = np.array(limits)
         output_region = np.array(output_region) 
 
-<<<<<<< HEAD
-
-        return np.fft.fftshift(pupil)
-=======
         new_limits[0, 0] -= padding[0]
         new_limits[0, 1] += padding[1]
         new_limits[1, 0] -= padding[2]
         new_limits[1, 1] += padding[3]
->>>>>>> e7be87b6
 
         # Replace None entries with current limit
         output_region[0] = output_region[0] or new_limits[0, 0]
